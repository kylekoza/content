--- conflicted
+++ resolved
@@ -595,10 +595,6 @@
     description: Deletes the specified object in store. Search can be basic key value or a full query.
     execution: false
     name: splunk-kv-store-collection-delete-entry
-<<<<<<< HEAD
-  dockerimage45: demisto/splunksdk:1.0
-=======
->>>>>>> 73026299
   dockerimage: demisto/splunksdk:1.0.0.11270
   feed: false
   isfetch: true
