--- conflicted
+++ resolved
@@ -584,13 +584,9 @@
       "forescout.com",
       "beyondtrust.com",
       "api.perch.rocks",
-<<<<<<< HEAD
       "app.perchsecurity.com",
       "myronnhammond.club",
       "ui.threatstream"
-=======
-      "app.perchsecurity.com"
->>>>>>> ebae5a7c
     ],
     "md5": [
       "c8092abd8d581750c0530fa1fc8d8318",
