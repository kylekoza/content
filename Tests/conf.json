{
    "testTimeout": 120,
    "testInterval": 30,
    "tests": [
        {
<<<<<<< HEAD
            "integrations": "McAfee Threat Intelligence Exchange",
            "playbookID": "IOC Hunt - TIE - Test"
=======
          "integrations": {
                "name": "activedir",
                "byoi": false
            },
            "playbookID": "account_enrichment_-_generic_test"
>>>>>>> 29848124
        },
        {
            "integrations": "FalconHost",
            "playbookID": "crowdstrike_endpoint_enrichment_-_test"
        },
        {
            "integrations": "Cylance Protect",
            "playbookID": "endpoint_enrichment_-_generic_test"
        },
        {
            "playbookID": "ExposeIncidentOwner-Test"
        },
        {
            "integrations": "OpenPhish",
            "playbookID": "email_test"
        },
        {
            "integrations": [],
            "playbookID": "Test CommonServer"
        },
        {
            "integrations": "GoogleSafeBrowsing",
            "playbookID": "Google Safe Browsing Test"
        },
        {
            "integrations": "PostgreSQL",
            "playbookID": "PostgreSQL Test"
        },
        {
            "integrations": "Qualys",
            "playbookID": "Qualys-Test"
        },
        {
            "integrations": {
                "name": "google",
                "byoi": false
            },
            "playbookID": "GsuiteTest"
        },
        {
            "integrations": "OpenPhish",
            "playbookID": "OpenPhish Test Playbook"
        },
        {
            "integrations": "RSA Archer",
            "playbookID": "Archer-Test-Playbook",
            "nightly": true
        },
        {
            "integrations": "ThreatExchange",
            "playbookID": "ThreatExchange-test"
        },
        {
            "integrations": "jira",
            "playbookID": "Jira-Test"
        },
        {
            "integrations": "ThreatConnect",
            "playbookID": "test-ThreatConnect"
        },
        {
            "integrations": "XFE",
            "playbookID": "XFE Test",
            "timeout": 140,
            "nightly": true
        },
        {
            "integrations": "ipinfo",
            "playbookID": "IPInfoTest"
        },
        {
            "integrations": "jira",
            "playbookID": "VerifyHumanReadableFormat"
        },
        {
            "playbookID": "ExtractURL Test"
        },
        {
            "integrations": {
                "name": "carbonblack",
                "byoi": false
            },
            "playbookID": "CB-Response-Test",
            "nightly": true
        },
        {
            "playbookID": "TestCommonPython"
        },
        {
            "playbookID": "TestFileCreateAndUpload"
        },
        {
            "playbookID": "TestIsValueInArray"
        },
        {
            "playbookID": "TestStringReplace"
        },
        {
            "playbookID": "TestHttpPlaybook"
        },
        {
            "integrations": "VxStream",
            "playbookID": "VxStream Test"
        },
        {
            "integrations": "SplunkPy",
            "playbookID": "Splunk-Test"
        },
        {
            "integrations" : "McAfee NSM",
            "playbookID" : "McAfeeNSMTest",
            "timeout" : 400,
            "nightly": true
        },
        {
            "integrations": "McAfee Active Response",
            "playbookID": "McAfee-MAR_Test"
        },
        {
            "integrations": "PhishTank",
            "playbookID": "PhishTank Testing"
        },
        {
            "integrations": "McAfee Web Gateway",
            "playbookID": "McAfeeWebGatewayTest",
            "timeout" : 500
        },
        {
            "integrations": "TCPIPUtils",
            "playbookID": "TCPUtils-Test"
        },
        {
            "integrations": "McAfee Threat Intelligence Exchange",
            "playbookID": "McAfee-TIE Test"
        },
        {
            "integrations": "Tanium",
            "playbookID": "Tanium Demo Playbook",
            "nightly": true,
            "timeout": 1200
        },
        {
            "playbookID": "ProofpointDecodeURL-Test"
        },
        {
            "playbookID": "listExecutedCommands-Test"
        },
        {
            "integrations": "Service Manager",
            "playbookID": "TestHPServiceManager",
            "timeout": 400
        },
        {
            "integrations": "iDefense",
            "playbookID": "iDefenseTest",
            "timeout": 300
        },
        {
            "playbookID": "LanguageDetect-Test"
        },
        {
            "playbookID": "TestWordFileToIOC"
        },
        {
            "integrations": "ArcSight Logger",
            "playbookID": "ArcSight Logger test"
        },
        {
            "integrations": "Forcepoint",
            "playbookID": "forcepoint test",
            "timeout": 500,
            "nightly": true
        },
        {
            "playbookID": "GeneratePassword-Test"
        },
        {
            "playbookID": "endpoint_enrichment_-_generic_test"
        }
    ],
    "skipped": [
        {
            "integrations": "Cisco Umbrella Investigate",
            "playbookID": "Cisco-Umbrella-Test"
        },
        {
            "integrations": "icebrg",
            "playbookID": "Icebrg Test",
            "timeout" : 500
        },
        {
            "integrations": "Symantec MSS",
            "playbookID": "SymantecMSSTest"
        },
        {
            "integrations": "Joe Security",
            "playbookID": "JoeSecurityTestPlaybook",
            "timeout": 500
        },
        {
            "integrations": "McAfee ESM-v10",
            "playbookID": "McAfeeESMTest",
            "timeout": 500
        },
        {
            "playbookID": "TestParseCSV"
        },
        {
            "integrations": "VMware",
            "playbookID": "VMWare Test"
        }
    ]
}<|MERGE_RESOLUTION|>--- conflicted
+++ resolved
@@ -3,16 +3,15 @@
     "testInterval": 30,
     "tests": [
         {
-<<<<<<< HEAD
             "integrations": "McAfee Threat Intelligence Exchange",
             "playbookID": "IOC Hunt - TIE - Test"
-=======
+        },
+        {
           "integrations": {
                 "name": "activedir",
                 "byoi": false
             },
             "playbookID": "account_enrichment_-_generic_test"
->>>>>>> 29848124
         },
         {
             "integrations": "FalconHost",
