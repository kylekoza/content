commonfields:
  id: CommonIntegration
  version: 1
name: CommonIntegration
script: |-
  function encodeToURLQuery(args) {
          var query = '';
          if (args) {
              var keys = Object.keys(args);
              if (keys.length > 0) {
                  query = '?';
                  for (var i = 0; i<keys.length; i++) {
                      if (i !== 0) {
                          query += '&';
                      }
                      query += encodeURIComponent(keys[i]) + '=' + encodeURIComponent(args[keys[i]]);
                  }
              }
          }
          return query;
  };
  
  function replaceInTemplates(input, args) {
    var res = input;
    var keys = Object.keys(args);
    for (var i = 0; i < keys.length; i++) {
      res = res.split('%' + keys[i] + '%').join(args[keys[i]]);
    }
    return res;
  };
  
<<<<<<< HEAD
  function replaceInTemplatesAndRemove(input, args) {
      var res = input;
      var keys = Object.keys(args);
      for (var i = 0; i < keys.length; i++) {
        if (res.indexOf('%' +  keys[i] + '%') !== -1) {
          res = res.split('%' + keys[i] + '%').join(args[keys[i]]);
          delete(args[keys[i]]);
        }
=======
  var xmlReservedChars = {
    '&': '&amp;',
    '\"': '&quot;',
    '\'': '&apos;',
    '<': '&lt;',
    '>': '&gt;'
  };

  function escapeXMLChars(input) {
      var res = input;
      var keys = Object.keys(xmlReservedChars);
      for (var i = 0; i < keys.length; i++) {
          res = res.split(keys[i]).join(xmlReservedChars[keys[i]]);
>>>>>>> da9022f3
      }
      return res;
  };
type: javascript
tags:
- infra
- server
comment: Common code that will be merged into each server integration when it runs
system: true
scripttarget: 0
dependson: {}
timeout: 0s<|MERGE_RESOLUTION|>--- conflicted
+++ resolved
@@ -28,8 +28,7 @@
     }
     return res;
   };
-  
-<<<<<<< HEAD
+
   function replaceInTemplatesAndRemove(input, args) {
       var res = input;
       var keys = Object.keys(args);
@@ -38,7 +37,10 @@
           res = res.split('%' + keys[i] + '%').join(args[keys[i]]);
           delete(args[keys[i]]);
         }
-=======
+      }
+      return res;
+  };
+
   var xmlReservedChars = {
     '&': '&amp;',
     '\"': '&quot;',
@@ -52,7 +54,6 @@
       var keys = Object.keys(xmlReservedChars);
       for (var i = 0; i < keys.length; i++) {
           res = res.split(keys[i]).join(xmlReservedChars[keys[i]]);
->>>>>>> da9022f3
       }
       return res;
   };
