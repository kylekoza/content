--- conflicted
+++ resolved
@@ -1,13 +1,8 @@
 ## [Unreleased]
-<<<<<<< HEAD
-
+BaseClient now uses the session function to maintain an open session with the server.
 
 ## [19.11.0] - 2019-11-12
 Fixed the IntegrationLogger auto-replace of sensitive strings.
-=======
-  - Fixed the *IntegrationLogger* auto-replace of sensitive strings.
-  - BaseClient now uses the session function to maintain an open session with the server.
->>>>>>> 8b38b54b
 
 ## [19.10.1] - 2019-10-15
  - Added ***is_debug_mode*** wrapper function for checking if **debug-mode** is enabled. 
