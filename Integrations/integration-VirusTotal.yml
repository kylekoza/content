--- conflicted
+++ resolved
@@ -1301,9 +1301,6 @@
       description: Datetime token in format YYYYMMDDHHMISS that can be used for paging
     description: Private API. Retrieve comments for a given resource
   runonce: false
-<<<<<<< HEAD
-=======
 releaseNotes: "Added mechanism that determines a file or URL are malicious based on trusted vendors."
->>>>>>> 8e8bd4d9
 tests:
 - virusTotal-test-playbook