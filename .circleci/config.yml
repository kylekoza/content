--- conflicted
+++ resolved
@@ -18,7 +18,11 @@
           name: Prepare Environment
           when: always
           command: |
-<<<<<<< HEAD
+              if [ -n "${INSTANCE_TESTS}" ] && [ $CIRCLE_NODE_INDEX -ne 0 ] ;
+                then
+                  echo "Skipping - instance tests tasks are running only in container number 0"
+                  exit 0
+              fi
               echo 'export CIRCLE_ARTIFACTS="/home/circleci/project/artifacts"' >> $BASH_ENV
               echo 'export PATH="/home/circleci/.local/bin:${PATH}"' >> $BASH_ENV # disable-secrets-detection
               echo 'export PYTHONPATH="/home/circleci/project:${PYTHONPATH}"' >> $BASH_ENV
@@ -43,37 +47,6 @@
               echo 'source /home/circleci/project/venv/bin/activate' >> $BASH_ENV
               python --version
               python3 --version
-=======
-            if [ -n "${INSTANCE_TESTS}" ] && [ $CIRCLE_NODE_INDEX -ne 0 ] ;
-              then
-                echo "Skipping - instance tests tasks are running only in container number 0"
-                exit 0
-            fi
-
-            echo 'export CIRCLE_ARTIFACTS="/home/circleci/project/artifacts"' >> $BASH_ENV
-            echo 'export PATH="/home/circleci/.local/bin:${PATH}"' >> $BASH_ENV # disable-secrets-detection
-            echo 'export PYTHONPATH="/home/circleci/project:${PYTHONPATH}"' >> $BASH_ENV
-            echo "=== sourcing $BASH_ENV ==="
-            source $BASH_ENV
-            sudo mkdir -p -m 777 $CIRCLE_ARTIFACTS
-            chmod +x ./Tests/scripts/*
-            chmod +x ./Tests/lastest_server_build_scripts/*
-            echo "Parameters: NIGHTLY: $NIGHTLY, NON_AMI_RUN: $NON_AMI_RUN, SERVER_BRANCH_NAME: $SERVER_BRANCH_NAME, INSTANCE_TESTS: $INSTANCE_TESTS"
-            if [ ! -e "venv" ]; then
-              echo "installing venv"
-              NO_HOOKS=1 .hooks/bootstrap
-              source ./venv/bin/activate
-              pip install -r .circleci/build-requirements.txt
-              pip3 install -r .circleci/build-requirements.txt
-            else
-              echo "venv exists (from cache). activating"
-              source ./venv/bin/activate
-            fi
-            # store in bash env so we load our venv in each step
-            echo 'source /home/circleci/project/venv/bin/activate' >> $BASH_ENV
-            python --version
-            python3 --version
->>>>>>> 7d4b8226
       - save_cache:
           paths:
             - venv
