version: 2
jobs:
  build:
    docker:
      - image: devdemisto/content-build:3.0.0.3368  # disable-secrets-detection
    resource_class: medium+
    parallelism: 2
    environment:
      CONTENT_VERSION: "19.11.1"
      SERVER_VERSION: "5.0.0"
      GIT_SHA1: "0611d5a24e1dca022a00193026dd412673725949" # guardrails-disable-line disable-secrets-detection
    steps:
      - checkout
      - setup_remote_docker
      - restore_cache:
          key: venv-{{ checksum "dev-requirements-py2.txt" }}-{{ checksum "dev-requirements-py3.txt" }}-{{ checksum ".circleci/build-requirements.txt" }}
      - run:
          name: Prepare Environment
          when: always
          command: |
            if [ -n "${INSTANCE_TESTS}" ] && [ $CIRCLE_NODE_INDEX -ne 0 ] ;
              then
                echo "Skipping - instance tests tasks are running only in container number 0"
                exit 0
            fi

            echo 'export CIRCLE_ARTIFACTS="/home/circleci/project/artifacts"' >> $BASH_ENV
            echo 'export PATH="/home/circleci/.local/bin:${PATH}"' >> $BASH_ENV # disable-secrets-detection
            echo 'export PYTHONPATH="/home/circleci/project:${PYTHONPATH}"' >> $BASH_ENV
            echo "=== sourcing $BASH_ENV ==="
            source $BASH_ENV
            sudo mkdir -p -m 777 $CIRCLE_ARTIFACTS
            chmod +x ./Tests/scripts/*
            chmod +x ./Tests/lastest_server_build_scripts/*
            echo "Parameters: NIGHTLY: $NIGHTLY, NON_AMI_RUN: $NON_AMI_RUN, SERVER_BRANCH_NAME: $SERVER_BRANCH_NAME, INSTANCE_TESTS: $INSTANCE_TESTS"
            if [ ! -e "venv" ]; then
              echo "installing venv"
              NO_HOOKS=1 .hooks/bootstrap
              source ./venv/bin/activate
              pip install -r .circleci/build-requirements.txt
              pip3 install -r .circleci/build-requirements.txt
            else
              echo "venv exists (from cache). activating"
              source ./venv/bin/activate
            fi
            # store in bash env so we load our venv in each step
            echo 'source /home/circleci/project/venv/bin/activate' >> $BASH_ENV
            python --version
            python3 --version
      - save_cache:
          paths:
            - venv
          key: venv-{{ checksum "dev-requirements-py2.txt" }}-{{ checksum "dev-requirements-py3.txt" }}-{{ checksum ".circleci/build-requirements.txt" }}

      - add_ssh_keys:
          fingerprints:
              - "02:df:a5:6a:53:9a:f5:5d:bd:a6:fc:b2:db:9b:c9:47" # disable-secrets-detection
              - "f5:25:6a:e5:ac:4b:84:fb:60:54:14:82:f1:e9:6c:f9" # disable-secrets-detection
      - run:
          name: Create ID Set
          when: always
          command: |
            if [ $CIRCLE_NODE_INDEX -ne 0 ] ;
              then
                echo "Skipping - running only in container number 0"
                exit 0
            fi
            python ./Tests/scripts/update_id_set.py -r
      - run:
          name: Infrastucture testing
          when: always
          command: |
            if [ -n "${INSTANCE_TESTS}" ] || [ $CIRCLE_NODE_INDEX -ne 0 ] ;
              then
                echo "Skipping - not running in INSTANCE_TESTS build or unit-tests container"
                exit 0
            fi

            python -m pytest ./Tests/scripts/hook_validations/tests/ -v
            # after moving to all to python3, run the tests by folder
            # python -m pytest ./Tests/scripts/infrastructure_tests/ -v

            python3 -m pytest ./Tests/scripts/infrastructure_tests/constants_regex_test.py -v
            python -m pytest ./Tests/scripts/infrastructure_tests/mock_unit_test.py -v
            python3 -m pytest ./Tests/scripts/infrastructure_tests/release_notes_test.py -v
            python -m pytest ./Tests/scripts/infrastructure_tests/validate_files_test.py -v

            python -m pytest ./Tests/scripts/test_configure_tests.py -v
            python3 -m pytest ./Tests/scripts/infrastructure_tests/update_id_set_test.py -v
            python3 -m pytest ./Tests/scripts/infrastructure_tests/secrets_test.py -v
      - run:
          name: Validate Files and Yaml
          when: always
          command: |
            if [ -n "${INSTANCE_TESTS}" ] || [ $CIRCLE_NODE_INDEX -ne 0 ] ;
              then
                echo "Skipping - not running in INSTANCE_TESTS build or unit-tests container"
                exit 0
            fi

            # Run flake8 on all excluding Integraions and Scripts (they will be handled in linting)
            ./Tests/scripts/pyflake.sh *.py
            find . -maxdepth 1 -type d -not \( -path . -o -path ./Integrations -o -path ./Scripts -o -path ./Beta_Integrations -o -path ./venv \) | xargs ./Tests/scripts/pyflake.sh

            [ -n "${BACKWARD_COMPATIBILITY}" ] && CHECK_BACKWARD=false || CHECK_BACKWARD=true

            python ./Tests/scripts/validate_files.py -c true -b $CHECK_BACKWARD
      - run:
          name: Secrets
          when: always
          command: |
            if [ -n "${INSTANCE_TESTS}" ] || [ $CIRCLE_NODE_INDEX -ne 0 ] ;
              then
                echo "Skipping - not running in INSTANCE_TESTS build or unit-tests container"
                exit 0
            fi

            python3 ./Tests/scripts/hook_validations/secrets.py -c true
      - run:
          name: Configure Test Filter
          when: always
          command: |
            if [ -n "${INSTANCE_TESTS}" ] || [ $CIRCLE_NODE_INDEX -ne 0 ] ;
              then
                echo "Skipping - not running in INSTANCE_TESTS build or unit-tests container"
                exit 0
            fi

            [ -n "${NIGHTLY}" ] && IS_NIGHTLY=true || IS_NIGHTLY=false
            python ./Tests/scripts/configure_tests.py -n $IS_NIGHTLY
      - run:
          name: Spell Checks
          command: |
            if [ -n "${INSTANCE_TESTS}" ] || [ $CIRCLE_NODE_INDEX -ne 0 ] ;
              then
                echo "Skipping - not running in INSTANCE_TESTS build or unit-tests container"
                exit 0
            fi
            python ./Tests/scripts/circleci_spell_checker.py $CIRCLE_BRANCH
      - run:
          name: Build Content Descriptor
          when: always
          command: |
            if [ $CIRCLE_NODE_INDEX -ne 0 ] ;
              then
                echo "Skipping - running only in container number 0"
                exit 0
            fi
            if [ -n "${GITHUB_TOKEN}" ] ;
              then
                python3 release_notes.py $CONTENT_VERSION $GIT_SHA1 $CIRCLE_BUILD_NUM $SERVER_VERSION --github-token $GITHUB_TOKEN

              else
                python3 release_notes.py $CONTENT_VERSION $GIT_SHA1 $CIRCLE_BUILD_NUM $SERVER_VERSION
            fi
      - run:
          name: Common Server Documentation
          when: always
          command: |
            if [ $CIRCLE_NODE_INDEX -ne 0 ] ;
              then
                echo "Skipping - running only in container number 0"
                exit 0
            fi
            ./Documentation/commonServerDocs.sh
      - run:
          name: Create Content Artifacts
          when: always
<<<<<<< HEAD
          command: python3 content_creator.py $CIRCLE_ARTIFACTS $CONTENT_VERSION
=======
          command: |
            if [ $CIRCLE_NODE_INDEX -ne 0 ] ;
              then
                echo "Skipping - running only in container number 0"
                exit 0
            fi
            python3 content_creator.py $CIRCLE_ARTIFACTS
>>>>>>> b6d36c1a
      - store_artifacts:
          path: artifacts
          destination: artifacts
      - run:
          name: Run Unit Testing and Lint
          when: always
          command: |
            if [ -n "${INSTANCE_TESTS}" ] || [ $CIRCLE_NODE_INDEX -ne 1 ] ;
              then
                echo "Skipping - unit tests are running only in container number 1"
                exit 0
            fi
            SKIP_GIT_COMPARE_FILTER=${NIGHTLY} ./Tests/scripts/run_all_pkg_dev_tasks.sh
      - run:
          name: Verify Base Branch for Contirbution
          when: always
          command: |
            if [[ $CIRCLE_BRANCH =~ pull/[0-9]+ ]] ;
              then
                python ./Tests/scripts/verify_base_branch_for_contribution.py $CIRCLE_BRANCH
            fi
      - run:
          name: Download Artifacts
          when: always
          command: |
            if [[ $CIRCLE_BRANCH =~ pull/[0-9]+ ]]; then
              echo "Skipping instance tests for forked PRs"
              exit 0
            fi
            if [ $CIRCLE_NODE_INDEX -ne 0 ] ;
              then
                echo 'Skipping - running only in container number 0.'
                exit 0;
            fi
            if ./Tests/scripts/is_ami.sh ;
              then
                echo "Using AMI - Not downloading artifacts"

              else
                ./Tests/scripts/server_get_artifact.sh $SERVER_CI_TOKEN
                cp demistoserver.sh ./Tests/scripts/awsinstancetool/ansibleinstall/demistoserver.sh
            fi
      - run:
          name: Download Configuration
          when: always
          command: |
            if [[ $CIRCLE_BRANCH =~ pull/[0-9]+ ]]; then
              echo "Skipping instance tests for forked PRs"
              exit 0
            fi
            if [ $CIRCLE_NODE_INDEX -ne 0 ] ;
              then
                echo 'Skipping - running only in container number 0.'
                exit 0;
            fi
            if ./Tests/scripts/is_ami.sh ;
              then
                ./Tests/scripts/download_demisto_conf.sh

              else
                ./Tests/lastest_server_build_scripts/download_demisto_conf.sh
            fi
      - run:
          name: Create Instance
          when: always
          command: |
            if [[ $CIRCLE_BRANCH =~ pull/[0-9]+ ]]; then
              echo "Skipping instance tests for forked PRs"
              exit 0
            fi
            if [ $CIRCLE_NODE_INDEX -ne 0 ] ;
              then
                echo 'Skipping - running only in container number 0.'
                exit 0;
            fi
            if ./Tests/scripts/is_ami.sh ;
              then
                if [ -n "${NIGHTLY}" ] || [ -n "${INSTANCE_TESTS}" ] ;
                  then
                    export IFRA_ENV_TYPE=Content-Master

                  else
                    export IFRA_ENV_TYPE=Content-Env
                fi
                python ./Tests/scripts/awsinstancetool/aws_instance_tool.py -envType $IFRA_ENV_TYPE -outfile ./env_results.json

              else
                python ./Tests/scripts/awsinstancetool/aws_instance_tool.py -envType CustomBuild -outfile ./env_results.json
            fi
      - run:
          name: Setup Instance
          when: always
          command: |
            if [[ $CIRCLE_BRANCH =~ pull/[0-9]+ ]]; then
              echo "Skipping instance tests for forked PRs"
              exit 0
            fi
            if [ $CIRCLE_NODE_INDEX -ne 0 ] ;
              then
                echo 'Skipping - running only in container number 0.'
                exit 0;
            fi
            if ./Tests/scripts/is_ami.sh ;
              then
                python ./Tests/scripts/run_content_installation.py
                python ./Tests/scripts/wait_until_server_ready.py -c $(cat secret_conf_path) -v $CONTENT_VERSION

              else
                ./Tests/lastest_server_build_scripts/run_installer_on_instance.sh
                python ./Tests/scripts/wait_until_server_ready.py -c $(cat secret_conf_path) -v $CONTENT_VERSION --non-ami
            fi
      - run:
          name: Run Tests - Latest GA
          shell: /bin/bash
          when: always
          command: |
            if [[ $CIRCLE_BRANCH =~ pull/[0-9]+ ]]; then
              echo "Skipping instance tests for forked PRs"
              exit 0
            fi
            if [ -n "${INSTANCE_TESTS}" ] || [ $CIRCLE_NODE_INDEX -ne 0 ] ;
              then
                echo "Skipping - not running in INSTANCE_TESTS build or unit-tests container"
                exit 0
            fi
            if ./Tests/scripts/is_ami.sh ;
              then
                ./Tests/scripts/run_tests.sh "Demisto GA"

              else
                ./Tests/lastest_server_build_scripts/run_tests.sh
            fi
      - run:
          name: Run Tests - One Before GA
          shell: /bin/bash
          when: always
          command: |
            if [[ $CIRCLE_BRANCH =~ pull/[0-9]+ ]]; then
              echo "Skipping instance tests for forked PRs"
              exit 0
            fi
            if [ -n "${INSTANCE_TESTS}" ] || [ $CIRCLE_NODE_INDEX -ne 0 ] ;
              then
                echo "Skipping - not running in INSTANCE_TESTS build or unit-tests container"
                exit 0
            fi
            if ./Tests/scripts/is_ami.sh ;
              then
                ./Tests/scripts/run_tests.sh "Demisto one before GA"

              else
                echo "Not AMI run, can't run on this version"
            fi
      - run:
          name: Run Tests - Two Before GA
          shell: /bin/bash
          when: always
          command: |
            if [[ $CIRCLE_BRANCH =~ pull/[0-9]+ ]]; then
              echo "Skipping instance tests for forked PRs"
              exit 0
            fi
            if [ -n "${INSTANCE_TESTS}" ] || [ $CIRCLE_NODE_INDEX -ne 0 ] ;
              then
                echo "Skipping - not running in INSTANCE_TESTS build or unit-tests container"
                exit 0
            fi
            if ./Tests/scripts/is_ami.sh ;
              then
                ./Tests/scripts/run_tests.sh "Demisto two before GA"

              else
                echo "Not AMI run, can't run on this version"
            fi
      - run:
          name: Run Tests - Server Master
          shell: /bin/bash
          when: always
          command: |
            if [[ $CIRCLE_BRANCH =~ pull/[0-9]+ ]]; then
              echo "Skipping instance tests for forked PRs"
              exit 0
            fi
            if [ -n "${INSTANCE_TESTS}" ] || [ $CIRCLE_NODE_INDEX -ne 0 ] ;
              then
                echo "Skipping - not running in INSTANCE_TESTS build or unit-tests container"
                exit 0
            fi
            if ./Tests/scripts/is_ami.sh ;
              then
                ./Tests/scripts/run_tests.sh "Server Master"
                export RETVAL=$?
                cp ./Tests/failed_tests.txt $CIRCLE_ARTIFACTS/failed_tests.txt
                exit $RETVAL

            else
                echo "Not AMI run, can't run on this version"
            fi
      - store_artifacts:
          path: artifacts
          destination: artifacts
          when: always
      - run:
          name: Slack Notifier
          shell: /bin/bash
          command: |
            if [[ $CIRCLE_BRANCH =~ pull/[0-9]+ ]]; then
              echo "Skipping instance tests for forked PRs"
              exit 0
            fi
            if [ -n "${INSTANCE_TESTS}" ] || [ $CIRCLE_NODE_INDEX -ne 0 ] ;
              then
                echo "Skipping - not running in INSTANCE_TESTS build or unit-tests container"
                exit 0
            fi
            ./Tests/scripts/slack_notifier.sh ./env_results.json
          when: always
      - run:
          name: Validate Docker Images
          shell: /bin/bash
          command: ./Tests/scripts/validate_docker_images.sh
          when: always
      - run:
          name: Instance Test
          command: |
            if [ -n "${INSTANCE_TESTS}" ] && [ $CIRCLE_NODE_INDEX -ne 1 ] ;
              then
                ./Tests/scripts/instance_test.sh
              else
                echo "Skipping instance tests"
                exit 0
            fi
          when: always
      - run:
          name: Destroy Instances
          command: |
            if [[ $CIRCLE_BRANCH =~ pull/[0-9]+ ]]; then
              echo "Skipping instance tests for forked PRs"
              exit 0
            fi
            if [ $CIRCLE_NODE_INDEX -ne 0 ] ;
              then
                echo 'Skipping - running only in container number 0.'
                exit 0;
              else
                python ./Tests/scripts/destroy_instances.py $CIRCLE_ARTIFACTS ./env_results.json

                export PSWD=$(jq .serverLogsZipPassword < $(cat secret_conf_path) | cut -d \" -f 2)
                zip -P $PSWD $CIRCLE_ARTIFACTS/ServerLogs.zip $CIRCLE_ARTIFACTS/server*.log
                rm -f $CIRCLE_ARTIFACTS/server*.log
            fi
          when: always
      - store_artifacts:
          path: artifacts
          destination: artifacts
          when: always

workflows:
  version: 2
  commit:
    jobs:
      - build<|MERGE_RESOLUTION|>--- conflicted
+++ resolved
@@ -166,17 +166,13 @@
       - run:
           name: Create Content Artifacts
           when: always
-<<<<<<< HEAD
-          command: python3 content_creator.py $CIRCLE_ARTIFACTS $CONTENT_VERSION
-=======
           command: |
             if [ $CIRCLE_NODE_INDEX -ne 0 ] ;
               then
                 echo "Skipping - running only in container number 0"
                 exit 0
             fi
-            python3 content_creator.py $CIRCLE_ARTIFACTS
->>>>>>> b6d36c1a
+            python3 content_creator.py $CIRCLE_ARTIFACTS  $CONTENT_VERSION
       - store_artifacts:
           path: artifacts
           destination: artifacts
